--- conflicted
+++ resolved
@@ -36,15 +36,7 @@
         test_suite='nose.collector',
         tests_require=['nose'],
         entry_points = {
-<<<<<<< HEAD
-            'console_scripts': [
-                'extract-metagene-profiles=riboutils.extract_metagene_profiles:main',
-                'estimate-metagene-profile-bayes-factors=riboutils.estimate_metagene_profile_bayes_factors:main',
-                'select-periodic-offsets=riboutils.select_periodic_offsets:main'                                
-                               ]
-=======
             'console_scripts': console_scripts
->>>>>>> 60678fbc
         },
         zip_safe=False
 )